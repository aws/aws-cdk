{
  "version": "39.0.0",
  "artifacts": {
    "cdk-integ-cluster-snapshot.assets": {
      "type": "cdk:asset-manifest",
      "properties": {
        "file": "cdk-integ-cluster-snapshot.assets.json",
        "requiresBootstrapStackVersion": 6,
        "bootstrapStackVersionSsmParameter": "/cdk-bootstrap/hnb659fds/version"
      }
    },
    "cdk-integ-cluster-snapshot": {
      "type": "aws:cloudformation:stack",
      "environment": "aws://unknown-account/unknown-region",
      "properties": {
        "templateFile": "cdk-integ-cluster-snapshot.template.json",
        "terminationProtection": false,
        "validateOnSynth": false,
        "assumeRoleArn": "arn:${AWS::Partition}:iam::${AWS::AccountId}:role/cdk-hnb659fds-deploy-role-${AWS::AccountId}-${AWS::Region}",
        "cloudFormationExecutionRoleArn": "arn:${AWS::Partition}:iam::${AWS::AccountId}:role/cdk-hnb659fds-cfn-exec-role-${AWS::AccountId}-${AWS::Region}",
<<<<<<< HEAD
        "stackTemplateAssetObjectUrl": "s3://cdk-hnb659fds-assets-${AWS::AccountId}-${AWS::Region}/7d7a91a0bd9ac4768d2d2984d4f77488355cfa4b7749ed02dfbc86550929b07e.json",
=======
        "stackTemplateAssetObjectUrl": "s3://cdk-hnb659fds-assets-${AWS::AccountId}-${AWS::Region}/3f950feed758b808c440d2d23812ebd5ecf31cc34951f864b1744ab14ac763a5.json",
>>>>>>> 80217f1d
        "requiresBootstrapStackVersion": 6,
        "bootstrapStackVersionSsmParameter": "/cdk-bootstrap/hnb659fds/version",
        "additionalDependencies": [
          "cdk-integ-cluster-snapshot.assets"
        ],
        "lookupRole": {
          "arn": "arn:${AWS::Partition}:iam::${AWS::AccountId}:role/cdk-hnb659fds-lookup-role-${AWS::AccountId}-${AWS::Region}",
          "requiresBootstrapStackVersion": 8,
          "bootstrapStackVersionSsmParameter": "/cdk-bootstrap/hnb659fds/version"
        }
      },
      "dependencies": [
        "cdk-integ-cluster-snapshot.assets"
      ],
      "metadata": {
        "/cdk-integ-cluster-snapshot/Vpc": [
          {
            "type": "aws:cdk:analytics:construct",
            "data": {
              "maxAzs": "*",
              "natGateways": "*",
              "restrictDefaultSecurityGroup": false
            }
          }
        ],
        "/cdk-integ-cluster-snapshot/Vpc/Resource": [
          {
            "type": "aws:cdk:logicalId",
            "data": "Vpc8378EB38"
          }
        ],
        "/cdk-integ-cluster-snapshot/Vpc/PublicSubnet1": [
          {
            "type": "aws:cdk:analytics:construct",
            "data": {
              "availabilityZone": "*",
              "vpcId": "*",
              "cidrBlock": "*",
              "mapPublicIpOnLaunch": true,
              "ipv6CidrBlock": "*",
              "assignIpv6AddressOnCreation": "*"
            }
          },
          {
            "type": "aws:cdk:analytics:construct",
            "data": {
              "availabilityZone": "*",
              "vpcId": "*",
              "cidrBlock": "*",
              "mapPublicIpOnLaunch": true,
              "ipv6CidrBlock": "*",
              "assignIpv6AddressOnCreation": "*"
            }
          },
          {
            "type": "aws:cdk:analytics:method",
            "data": {}
          },
          {
            "type": "aws:cdk:analytics:method",
            "data": {
              "addNatGateway": [
                "*"
              ]
            }
          }
        ],
        "/cdk-integ-cluster-snapshot/Vpc/PublicSubnet1/Subnet": [
          {
            "type": "aws:cdk:logicalId",
            "data": "VpcPublicSubnet1Subnet5C2D37C4"
          }
        ],
        "/cdk-integ-cluster-snapshot/Vpc/PublicSubnet1/RouteTable": [
          {
            "type": "aws:cdk:logicalId",
            "data": "VpcPublicSubnet1RouteTable6C95E38E"
          }
        ],
        "/cdk-integ-cluster-snapshot/Vpc/PublicSubnet1/RouteTableAssociation": [
          {
            "type": "aws:cdk:logicalId",
            "data": "VpcPublicSubnet1RouteTableAssociation97140677"
          }
        ],
        "/cdk-integ-cluster-snapshot/Vpc/PublicSubnet1/DefaultRoute": [
          {
            "type": "aws:cdk:logicalId",
            "data": "VpcPublicSubnet1DefaultRoute3DA9E72A"
          }
        ],
        "/cdk-integ-cluster-snapshot/Vpc/PublicSubnet1/EIP": [
          {
            "type": "aws:cdk:logicalId",
            "data": "VpcPublicSubnet1EIPD7E02669"
          }
        ],
        "/cdk-integ-cluster-snapshot/Vpc/PublicSubnet1/NATGateway": [
          {
            "type": "aws:cdk:logicalId",
            "data": "VpcPublicSubnet1NATGateway4D7517AA"
          }
        ],
        "/cdk-integ-cluster-snapshot/Vpc/PublicSubnet2": [
          {
            "type": "aws:cdk:analytics:construct",
            "data": {
              "availabilityZone": "*",
              "vpcId": "*",
              "cidrBlock": "*",
              "mapPublicIpOnLaunch": true,
              "ipv6CidrBlock": "*",
              "assignIpv6AddressOnCreation": "*"
            }
          },
          {
            "type": "aws:cdk:analytics:construct",
            "data": {
              "availabilityZone": "*",
              "vpcId": "*",
              "cidrBlock": "*",
              "mapPublicIpOnLaunch": true,
              "ipv6CidrBlock": "*",
              "assignIpv6AddressOnCreation": "*"
            }
          },
          {
            "type": "aws:cdk:analytics:method",
            "data": {}
          }
        ],
        "/cdk-integ-cluster-snapshot/Vpc/PublicSubnet2/Subnet": [
          {
            "type": "aws:cdk:logicalId",
            "data": "VpcPublicSubnet2Subnet691E08A3"
          }
        ],
        "/cdk-integ-cluster-snapshot/Vpc/PublicSubnet2/RouteTable": [
          {
            "type": "aws:cdk:logicalId",
            "data": "VpcPublicSubnet2RouteTable94F7E489"
          }
        ],
        "/cdk-integ-cluster-snapshot/Vpc/PublicSubnet2/RouteTableAssociation": [
          {
            "type": "aws:cdk:logicalId",
            "data": "VpcPublicSubnet2RouteTableAssociationDD5762D8"
          }
        ],
        "/cdk-integ-cluster-snapshot/Vpc/PublicSubnet2/DefaultRoute": [
          {
            "type": "aws:cdk:logicalId",
            "data": "VpcPublicSubnet2DefaultRoute97F91067"
          }
        ],
        "/cdk-integ-cluster-snapshot/Vpc/PrivateSubnet1": [
          {
            "type": "aws:cdk:analytics:construct",
            "data": {
              "availabilityZone": "*",
              "vpcId": "*",
              "cidrBlock": "*",
              "mapPublicIpOnLaunch": false,
              "ipv6CidrBlock": "*",
              "assignIpv6AddressOnCreation": "*"
            }
          },
          {
            "type": "aws:cdk:analytics:construct",
            "data": {
              "availabilityZone": "*",
              "vpcId": "*",
              "cidrBlock": "*",
              "mapPublicIpOnLaunch": false,
              "ipv6CidrBlock": "*",
              "assignIpv6AddressOnCreation": "*"
            }
          },
          {
            "type": "aws:cdk:analytics:method",
            "data": {}
          }
        ],
        "/cdk-integ-cluster-snapshot/Vpc/PrivateSubnet1/Subnet": [
          {
            "type": "aws:cdk:logicalId",
            "data": "VpcPrivateSubnet1Subnet536B997A"
          }
        ],
        "/cdk-integ-cluster-snapshot/Vpc/PrivateSubnet1/RouteTable": [
          {
            "type": "aws:cdk:logicalId",
            "data": "VpcPrivateSubnet1RouteTableB2C5B500"
          }
        ],
        "/cdk-integ-cluster-snapshot/Vpc/PrivateSubnet1/RouteTableAssociation": [
          {
            "type": "aws:cdk:logicalId",
            "data": "VpcPrivateSubnet1RouteTableAssociation70C59FA6"
          }
        ],
        "/cdk-integ-cluster-snapshot/Vpc/PrivateSubnet1/DefaultRoute": [
          {
            "type": "aws:cdk:logicalId",
            "data": "VpcPrivateSubnet1DefaultRouteBE02A9ED"
          }
        ],
        "/cdk-integ-cluster-snapshot/Vpc/PrivateSubnet2": [
          {
            "type": "aws:cdk:analytics:construct",
            "data": {
              "availabilityZone": "*",
              "vpcId": "*",
              "cidrBlock": "*",
              "mapPublicIpOnLaunch": false,
              "ipv6CidrBlock": "*",
              "assignIpv6AddressOnCreation": "*"
            }
          },
          {
            "type": "aws:cdk:analytics:construct",
            "data": {
              "availabilityZone": "*",
              "vpcId": "*",
              "cidrBlock": "*",
              "mapPublicIpOnLaunch": false,
              "ipv6CidrBlock": "*",
              "assignIpv6AddressOnCreation": "*"
            }
          },
          {
            "type": "aws:cdk:analytics:method",
            "data": {}
          }
        ],
        "/cdk-integ-cluster-snapshot/Vpc/PrivateSubnet2/Subnet": [
          {
            "type": "aws:cdk:logicalId",
            "data": "VpcPrivateSubnet2Subnet3788AAA1"
          }
        ],
        "/cdk-integ-cluster-snapshot/Vpc/PrivateSubnet2/RouteTable": [
          {
            "type": "aws:cdk:logicalId",
            "data": "VpcPrivateSubnet2RouteTableA678073B"
          }
        ],
        "/cdk-integ-cluster-snapshot/Vpc/PrivateSubnet2/RouteTableAssociation": [
          {
            "type": "aws:cdk:logicalId",
            "data": "VpcPrivateSubnet2RouteTableAssociationA89CAD56"
          }
        ],
        "/cdk-integ-cluster-snapshot/Vpc/PrivateSubnet2/DefaultRoute": [
          {
            "type": "aws:cdk:logicalId",
            "data": "VpcPrivateSubnet2DefaultRoute060D2087"
          }
        ],
        "/cdk-integ-cluster-snapshot/Vpc/IGW": [
          {
            "type": "aws:cdk:logicalId",
            "data": "VpcIGWD7BA715C"
          }
        ],
        "/cdk-integ-cluster-snapshot/Vpc/VPCGW": [
          {
            "type": "aws:cdk:logicalId",
            "data": "VpcVPCGWBF912B6E"
          }
        ],
        "/cdk-integ-cluster-snapshot/Cluster": [
          {
            "type": "aws:cdk:analytics:construct",
            "data": {
              "engine": {
                "engineType": "*",
                "singleUserRotationApplication": "*",
                "engineVersion": {
                  "fullVersion": "*",
                  "majorVersion": "*"
                },
                "parameterGroupFamily": "*",
                "engineFamily": "*",
                "supportedLogTypes": "*",
                "combineImportAndExportRoles": true
              },
              "writer": "*",
              "readers": "*",
              "vpc": "*",
              "removalPolicy": "destroy"
            }
          }
        ],
        "/cdk-integ-cluster-snapshot/Cluster/Subnets": [
          {
            "type": "aws:cdk:analytics:construct",
            "data": {
              "description": "*",
              "vpc": "*",
              "vpcSubnets": "*",
              "removalPolicy": "*"
            }
          }
        ],
        "/cdk-integ-cluster-snapshot/Cluster/Subnets/Default": [
          {
            "type": "aws:cdk:logicalId",
            "data": "ClusterSubnetsDCFA5CB7"
          }
        ],
        "/cdk-integ-cluster-snapshot/Cluster/SecurityGroup": [
          {
            "type": "aws:cdk:analytics:construct",
            "data": {
              "description": "*",
              "vpc": "*"
            }
          }
        ],
        "/cdk-integ-cluster-snapshot/Cluster/SecurityGroup/Resource": [
          {
            "type": "aws:cdk:logicalId",
            "data": "ClusterSecurityGroup0921994B"
          }
        ],
        "/cdk-integ-cluster-snapshot/Cluster/Secret": [
          {
            "type": "aws:cdk:analytics:construct",
            "data": {
              "encryptionKey": "*",
              "secretName": "*",
              "replicaRegions": "*"
            }
          },
          {
            "type": "aws:cdk:analytics:construct",
            "data": {
              "username": "*",
              "secretName": "*",
              "encryptionKey": "*",
              "excludeCharacters": "*",
              "replaceOnPasswordCriteriaChanges": "*",
              "replicaRegions": "*"
            }
          }
        ],
        "/cdk-integ-cluster-snapshot/Cluster/Secret/Resource": [
          {
            "type": "aws:cdk:logicalId",
            "data": "ClusterSecret6368BD0F"
          }
        ],
        "/cdk-integ-cluster-snapshot/Cluster/Secret/Attachment": [
          {
            "type": "aws:cdk:analytics:construct",
            "data": {
              "secret": "*",
              "target": "*"
            }
          }
        ],
        "/cdk-integ-cluster-snapshot/Cluster/Secret/Attachment/Resource": [
          {
            "type": "aws:cdk:logicalId",
            "data": "ClusterSecretAttachment769E6258"
          }
        ],
        "/cdk-integ-cluster-snapshot/Cluster/Resource": [
          {
            "type": "aws:cdk:logicalId",
            "data": "ClusterEB0386A7"
          }
        ],
        "/cdk-integ-cluster-snapshot/Cluster/Instance1Wrapper": [
          {
            "type": "aws:cdk:analytics:construct",
            "data": "*"
          }
        ],
        "/cdk-integ-cluster-snapshot/Cluster/Instance1": [
          {
            "type": "aws:cdk:logicalId",
            "data": "ClusterInstance1448F06E4"
          }
        ],
        "/cdk-integ-cluster-snapshot/Cluster/Instance2Wrapper": [
          {
            "type": "aws:cdk:analytics:construct",
            "data": "*"
          }
        ],
        "/cdk-integ-cluster-snapshot/Cluster/Instance2": [
          {
            "type": "aws:cdk:logicalId",
            "data": "ClusterInstance2C3E0561B"
          }
        ],
        "/cdk-integ-cluster-snapshot/Snapshoter/OnEventHandler": [
          {
            "type": "aws:cdk:analytics:construct",
            "data": {
              "code": "*",
              "runtime": "*",
              "handler": "*"
            }
          }
        ],
        "/cdk-integ-cluster-snapshot/Snapshoter/OnEventHandler/ServiceRole": [
          {
            "type": "aws:cdk:analytics:construct",
            "data": {
              "assumedBy": {
                "principalAccount": "*",
                "assumeRoleAction": "*"
              },
              "managedPolicies": [
                {
                  "managedPolicyArn": "*"
                }
              ]
            }
          },
          {
            "type": "aws:cdk:analytics:method",
            "data": {
              "addToPrincipalPolicy": [
                {}
              ]
            }
          },
          {
            "type": "aws:cdk:analytics:method",
            "data": {
              "attachInlinePolicy": [
                "*"
              ]
            }
          },
          {
            "type": "aws:cdk:analytics:method",
            "data": {
              "attachInlinePolicy": [
                "*"
              ]
            }
          }
        ],
        "/cdk-integ-cluster-snapshot/Snapshoter/OnEventHandler/ServiceRole/ImportServiceRole": [
          {
            "type": "aws:cdk:analytics:construct",
            "data": "*"
          }
        ],
        "/cdk-integ-cluster-snapshot/Snapshoter/OnEventHandler/ServiceRole/Resource": [
          {
            "type": "aws:cdk:logicalId",
            "data": "SnapshoterOnEventHandlerServiceRole7F84B26D"
          }
        ],
<<<<<<< HEAD
        "/cdk-integ-cluster-snapshot/Snapshoter/OnEventHandler/Resource": [
=======
        "/cdk-integ-cluster-snapshot/Snapshoter/OnEventHandler/ServiceRole/DefaultPolicy": [
          {
            "type": "aws:cdk:analytics:construct",
            "data": "*"
          },
          {
            "type": "aws:cdk:analytics:method",
            "data": {
              "attachToRole": [
                "*"
              ]
            }
          },
          {
            "type": "aws:cdk:analytics:method",
            "data": {
              "attachToRole": [
                "*"
              ]
            }
          },
          {
            "type": "aws:cdk:analytics:method",
            "data": {
              "addStatements": [
                {}
              ]
            }
          }
        ],
        "/cdk-integ-cluster-snapshot/Snapshoter/OnEventHandler/ServiceRole/DefaultPolicy/Resource": [
>>>>>>> 80217f1d
          {
            "type": "aws:cdk:logicalId",
            "data": "SnapshoterOnEventHandlerDF82DF85"
          }
        ],
        "/cdk-integ-cluster-snapshot/Snapshoter/OnEventHandler/inlinePolicyAddedToExecutionRole-0/Resource": [
          {
            "type": "aws:cdk:logicalId",
            "data": "SnapshoterOnEventHandlerinlinePolicyAddedToExecutionRole0AEE7BA05"
          }
        ],
        "/cdk-integ-cluster-snapshot/Snapshoter/IsCompleteHandler": [
          {
            "type": "aws:cdk:analytics:construct",
            "data": {
              "code": "*",
              "runtime": "*",
              "handler": "*"
            }
          }
        ],
        "/cdk-integ-cluster-snapshot/Snapshoter/IsCompleteHandler/ServiceRole": [
          {
            "type": "aws:cdk:analytics:construct",
            "data": {
              "assumedBy": {
                "principalAccount": "*",
                "assumeRoleAction": "*"
              },
              "managedPolicies": [
                {
                  "managedPolicyArn": "*"
                }
              ]
            }
          },
          {
            "type": "aws:cdk:analytics:method",
            "data": {
              "addToPrincipalPolicy": [
                {}
              ]
            }
          },
          {
            "type": "aws:cdk:analytics:method",
            "data": {
              "attachInlinePolicy": [
                "*"
              ]
            }
          },
          {
            "type": "aws:cdk:analytics:method",
            "data": {
              "attachInlinePolicy": [
                "*"
              ]
            }
          }
        ],
        "/cdk-integ-cluster-snapshot/Snapshoter/IsCompleteHandler/ServiceRole/ImportServiceRole": [
          {
            "type": "aws:cdk:analytics:construct",
            "data": "*"
          }
        ],
        "/cdk-integ-cluster-snapshot/Snapshoter/IsCompleteHandler/ServiceRole/Resource": [
          {
            "type": "aws:cdk:logicalId",
            "data": "SnapshoterIsCompleteHandlerServiceRole40F5F1A8"
          }
        ],
<<<<<<< HEAD
        "/cdk-integ-cluster-snapshot/Snapshoter/IsCompleteHandler/Resource": [
=======
        "/cdk-integ-cluster-snapshot/Snapshoter/IsCompleteHandler/ServiceRole/DefaultPolicy": [
          {
            "type": "aws:cdk:analytics:construct",
            "data": "*"
          },
          {
            "type": "aws:cdk:analytics:method",
            "data": {
              "attachToRole": [
                "*"
              ]
            }
          },
          {
            "type": "aws:cdk:analytics:method",
            "data": {
              "attachToRole": [
                "*"
              ]
            }
          },
          {
            "type": "aws:cdk:analytics:method",
            "data": {
              "addStatements": [
                {}
              ]
            }
          }
        ],
        "/cdk-integ-cluster-snapshot/Snapshoter/IsCompleteHandler/ServiceRole/DefaultPolicy/Resource": [
>>>>>>> 80217f1d
          {
            "type": "aws:cdk:logicalId",
            "data": "SnapshoterIsCompleteHandler93DE2591"
          }
        ],
        "/cdk-integ-cluster-snapshot/Snapshoter/IsCompleteHandler/inlinePolicyAddedToExecutionRole-0/Resource": [
          {
            "type": "aws:cdk:logicalId",
            "data": "SnapshoterIsCompleteHandlerinlinePolicyAddedToExecutionRole0847096B9"
          }
        ],
        "/cdk-integ-cluster-snapshot/Snapshoter/SnapshotProvider/framework-onEvent": [
          {
            "type": "aws:cdk:analytics:construct",
            "data": {
              "code": "*",
              "description": "*",
              "runtime": "*",
              "handler": "*",
              "timeout": "*",
              "logGroup": "*",
              "vpc": "*",
              "vpcSubnets": "*",
              "securityGroups": "*",
              "role": "*",
              "functionName": "*",
              "environmentEncryption": "*"
            }
          },
          {
            "type": "aws:cdk:analytics:method",
            "data": {
              "addEnvironment": [
                "*",
                "*"
              ]
            }
          },
          {
            "type": "aws:cdk:analytics:method",
            "data": {
              "addEnvironment": [
                "*",
                "*"
              ]
            }
          },
          {
            "type": "aws:cdk:analytics:method",
            "data": {
              "addEnvironment": [
                "*",
                "*"
              ]
            }
          }
        ],
        "/cdk-integ-cluster-snapshot/Snapshoter/SnapshotProvider/framework-onEvent/ServiceRole": [
          {
            "type": "aws:cdk:analytics:construct",
            "data": {
              "assumedBy": {
                "principalAccount": "*",
                "assumeRoleAction": "*"
              },
              "managedPolicies": [
                {
                  "managedPolicyArn": "*"
                }
              ]
            }
          },
          {
            "type": "aws:cdk:analytics:method",
            "data": {
              "addToPrincipalPolicy": [
                {}
              ]
            }
          },
          {
            "type": "aws:cdk:analytics:method",
            "data": {
              "attachInlinePolicy": [
                "*"
              ]
            }
          },
          {
            "type": "aws:cdk:analytics:method",
            "data": {
              "attachInlinePolicy": [
                "*"
              ]
            }
          },
          {
            "type": "aws:cdk:analytics:method",
            "data": {
              "addToPrincipalPolicy": [
                {}
              ]
            }
          },
          {
            "type": "aws:cdk:analytics:method",
            "data": {
              "addToPrincipalPolicy": [
                {}
              ]
            }
          },
          {
            "type": "aws:cdk:analytics:method",
            "data": {
              "addToPrincipalPolicy": [
                {}
              ]
            }
          },
          {
            "type": "aws:cdk:analytics:method",
            "data": {
              "addToPrincipalPolicy": [
                {}
              ]
            }
          }
        ],
        "/cdk-integ-cluster-snapshot/Snapshoter/SnapshotProvider/framework-onEvent/ServiceRole/ImportServiceRole": [
          {
            "type": "aws:cdk:analytics:construct",
            "data": "*"
          }
        ],
        "/cdk-integ-cluster-snapshot/Snapshoter/SnapshotProvider/framework-onEvent/ServiceRole/Resource": [
          {
            "type": "aws:cdk:logicalId",
            "data": "SnapshoterSnapshotProviderframeworkonEventServiceRole29C21F76"
          }
        ],
        "/cdk-integ-cluster-snapshot/Snapshoter/SnapshotProvider/framework-onEvent/ServiceRole/DefaultPolicy": [
          {
            "type": "aws:cdk:analytics:construct",
            "data": "*"
          },
          {
            "type": "aws:cdk:analytics:method",
            "data": {
              "attachToRole": [
                "*"
              ]
            }
          },
          {
            "type": "aws:cdk:analytics:method",
            "data": {
              "attachToRole": [
                "*"
              ]
            }
          },
          {
            "type": "aws:cdk:analytics:method",
            "data": {
              "addStatements": [
                {}
              ]
            }
          },
          {
            "type": "aws:cdk:analytics:method",
            "data": {
              "addStatements": [
                {}
              ]
            }
          },
          {
            "type": "aws:cdk:analytics:method",
            "data": {
              "addStatements": [
                {}
              ]
            }
          },
          {
            "type": "aws:cdk:analytics:method",
            "data": {
              "addStatements": [
                {}
              ]
            }
          },
          {
            "type": "aws:cdk:analytics:method",
            "data": {
              "addStatements": [
                {}
              ]
            }
          }
        ],
        "/cdk-integ-cluster-snapshot/Snapshoter/SnapshotProvider/framework-onEvent/ServiceRole/DefaultPolicy/Resource": [
          {
            "type": "aws:cdk:logicalId",
            "data": "SnapshoterSnapshotProviderframeworkonEventServiceRoleDefaultPolicy21CE9686"
          }
        ],
        "/cdk-integ-cluster-snapshot/Snapshoter/SnapshotProvider/framework-onEvent/Resource": [
          {
            "type": "aws:cdk:logicalId",
            "data": "SnapshoterSnapshotProviderframeworkonEventF0C0D052"
          }
        ],
        "/cdk-integ-cluster-snapshot/Snapshoter/SnapshotProvider/framework-isComplete": [
          {
            "type": "aws:cdk:analytics:construct",
            "data": {
              "code": "*",
              "description": "*",
              "runtime": "*",
              "handler": "*",
              "timeout": "*",
              "logGroup": "*",
              "vpc": "*",
              "vpcSubnets": "*",
              "securityGroups": "*",
              "role": "*",
              "functionName": "*",
              "environmentEncryption": "*"
            }
          },
          {
            "type": "aws:cdk:analytics:method",
            "data": {
              "addEnvironment": [
                "*",
                "*"
              ]
            }
          },
          {
            "type": "aws:cdk:analytics:method",
            "data": {
              "addEnvironment": [
                "*",
                "*"
              ]
            }
          }
        ],
        "/cdk-integ-cluster-snapshot/Snapshoter/SnapshotProvider/framework-isComplete/ServiceRole": [
          {
            "type": "aws:cdk:analytics:construct",
            "data": {
              "assumedBy": {
                "principalAccount": "*",
                "assumeRoleAction": "*"
              },
              "managedPolicies": [
                {
                  "managedPolicyArn": "*"
                }
              ]
            }
          },
          {
            "type": "aws:cdk:analytics:method",
            "data": {
              "addToPrincipalPolicy": [
                {}
              ]
            }
          },
          {
            "type": "aws:cdk:analytics:method",
            "data": {
              "attachInlinePolicy": [
                "*"
              ]
            }
          },
          {
            "type": "aws:cdk:analytics:method",
            "data": {
              "attachInlinePolicy": [
                "*"
              ]
            }
          },
          {
            "type": "aws:cdk:analytics:method",
            "data": {
              "addToPrincipalPolicy": [
                {}
              ]
            }
          },
          {
            "type": "aws:cdk:analytics:method",
            "data": {
              "addToPrincipalPolicy": [
                {}
              ]
            }
          },
          {
            "type": "aws:cdk:analytics:method",
            "data": {
              "addToPrincipalPolicy": [
                {}
              ]
            }
          }
        ],
        "/cdk-integ-cluster-snapshot/Snapshoter/SnapshotProvider/framework-isComplete/ServiceRole/ImportServiceRole": [
          {
            "type": "aws:cdk:analytics:construct",
            "data": "*"
          }
        ],
        "/cdk-integ-cluster-snapshot/Snapshoter/SnapshotProvider/framework-isComplete/ServiceRole/Resource": [
          {
            "type": "aws:cdk:logicalId",
            "data": "SnapshoterSnapshotProviderframeworkisCompleteServiceRoleFAA9C6CB"
          }
        ],
        "/cdk-integ-cluster-snapshot/Snapshoter/SnapshotProvider/framework-isComplete/ServiceRole/DefaultPolicy": [
          {
            "type": "aws:cdk:analytics:construct",
            "data": "*"
          },
          {
            "type": "aws:cdk:analytics:method",
            "data": {
              "attachToRole": [
                "*"
              ]
            }
          },
          {
            "type": "aws:cdk:analytics:method",
            "data": {
              "attachToRole": [
                "*"
              ]
            }
          },
          {
            "type": "aws:cdk:analytics:method",
            "data": {
              "addStatements": [
                {}
              ]
            }
          },
          {
            "type": "aws:cdk:analytics:method",
            "data": {
              "addStatements": [
                {}
              ]
            }
          },
          {
            "type": "aws:cdk:analytics:method",
            "data": {
              "addStatements": [
                {}
              ]
            }
          },
          {
            "type": "aws:cdk:analytics:method",
            "data": {
              "addStatements": [
                {}
              ]
            }
          }
        ],
        "/cdk-integ-cluster-snapshot/Snapshoter/SnapshotProvider/framework-isComplete/ServiceRole/DefaultPolicy/Resource": [
          {
            "type": "aws:cdk:logicalId",
            "data": "SnapshoterSnapshotProviderframeworkisCompleteServiceRoleDefaultPolicyF410E478"
          }
        ],
        "/cdk-integ-cluster-snapshot/Snapshoter/SnapshotProvider/framework-isComplete/Resource": [
          {
            "type": "aws:cdk:logicalId",
            "data": "SnapshoterSnapshotProviderframeworkisComplete803B4F1B"
          }
        ],
        "/cdk-integ-cluster-snapshot/Snapshoter/SnapshotProvider/framework-onTimeout": [
          {
            "type": "aws:cdk:analytics:construct",
            "data": {
              "code": "*",
              "description": "*",
              "runtime": "*",
              "handler": "*",
              "timeout": "*",
              "logGroup": "*",
              "vpc": "*",
              "vpcSubnets": "*",
              "securityGroups": "*",
              "role": "*",
              "functionName": "*",
              "environmentEncryption": "*"
            }
          },
          {
            "type": "aws:cdk:analytics:method",
            "data": {
              "addEnvironment": [
                "*",
                "*"
              ]
            }
          },
          {
            "type": "aws:cdk:analytics:method",
            "data": {
              "addEnvironment": [
                "*",
                "*"
              ]
            }
          }
        ],
        "/cdk-integ-cluster-snapshot/Snapshoter/SnapshotProvider/framework-onTimeout/ServiceRole": [
          {
            "type": "aws:cdk:analytics:construct",
            "data": {
              "assumedBy": {
                "principalAccount": "*",
                "assumeRoleAction": "*"
              },
              "managedPolicies": [
                {
                  "managedPolicyArn": "*"
                }
              ]
            }
          },
          {
            "type": "aws:cdk:analytics:method",
            "data": {
              "addToPrincipalPolicy": [
                {}
              ]
            }
          },
          {
            "type": "aws:cdk:analytics:method",
            "data": {
              "attachInlinePolicy": [
                "*"
              ]
            }
          },
          {
            "type": "aws:cdk:analytics:method",
            "data": {
              "attachInlinePolicy": [
                "*"
              ]
            }
          },
          {
            "type": "aws:cdk:analytics:method",
            "data": {
              "addToPrincipalPolicy": [
                {}
              ]
            }
          },
          {
            "type": "aws:cdk:analytics:method",
            "data": {
              "addToPrincipalPolicy": [
                {}
              ]
            }
          },
          {
            "type": "aws:cdk:analytics:method",
            "data": {
              "addToPrincipalPolicy": [
                {}
              ]
            }
          }
        ],
        "/cdk-integ-cluster-snapshot/Snapshoter/SnapshotProvider/framework-onTimeout/ServiceRole/ImportServiceRole": [
          {
            "type": "aws:cdk:analytics:construct",
            "data": "*"
          }
        ],
        "/cdk-integ-cluster-snapshot/Snapshoter/SnapshotProvider/framework-onTimeout/ServiceRole/Resource": [
          {
            "type": "aws:cdk:logicalId",
            "data": "SnapshoterSnapshotProviderframeworkonTimeoutServiceRole0B00A1BD"
          }
        ],
        "/cdk-integ-cluster-snapshot/Snapshoter/SnapshotProvider/framework-onTimeout/ServiceRole/DefaultPolicy": [
          {
            "type": "aws:cdk:analytics:construct",
            "data": "*"
          },
          {
            "type": "aws:cdk:analytics:method",
            "data": {
              "attachToRole": [
                "*"
              ]
            }
          },
          {
            "type": "aws:cdk:analytics:method",
            "data": {
              "attachToRole": [
                "*"
              ]
            }
          },
          {
            "type": "aws:cdk:analytics:method",
            "data": {
              "addStatements": [
                {}
              ]
            }
          },
          {
            "type": "aws:cdk:analytics:method",
            "data": {
              "addStatements": [
                {}
              ]
            }
          },
          {
            "type": "aws:cdk:analytics:method",
            "data": {
              "addStatements": [
                {}
              ]
            }
          },
          {
            "type": "aws:cdk:analytics:method",
            "data": {
              "addStatements": [
                {}
              ]
            }
          }
        ],
        "/cdk-integ-cluster-snapshot/Snapshoter/SnapshotProvider/framework-onTimeout/ServiceRole/DefaultPolicy/Resource": [
          {
            "type": "aws:cdk:logicalId",
            "data": "SnapshoterSnapshotProviderframeworkonTimeoutServiceRoleDefaultPolicy05DF1C30"
          }
        ],
        "/cdk-integ-cluster-snapshot/Snapshoter/SnapshotProvider/framework-onTimeout/Resource": [
          {
            "type": "aws:cdk:logicalId",
            "data": "SnapshoterSnapshotProviderframeworkonTimeout04342B00"
          }
        ],
        "/cdk-integ-cluster-snapshot/Snapshoter/SnapshotProvider/waiter-state-machine/Role": [
          {
            "type": "aws:cdk:analytics:construct",
            "data": {
              "assumedBy": {
                "principalAccount": "*",
                "assumeRoleAction": "*"
              }
            }
          },
          {
            "type": "aws:cdk:analytics:method",
            "data": {
              "addToPrincipalPolicy": [
                {}
              ]
            }
          },
          {
            "type": "aws:cdk:analytics:method",
            "data": {
              "attachInlinePolicy": [
                "*"
              ]
            }
          },
          {
            "type": "aws:cdk:analytics:method",
            "data": {
              "attachInlinePolicy": [
                "*"
              ]
            }
          },
          {
            "type": "aws:cdk:analytics:method",
            "data": {
              "addToPrincipalPolicy": [
                {}
              ]
            }
          },
          {
            "type": "aws:cdk:analytics:method",
            "data": {
              "addToPrincipalPolicy": [
                {}
              ]
            }
          }
        ],
        "/cdk-integ-cluster-snapshot/Snapshoter/SnapshotProvider/waiter-state-machine/Role/ImportRole": [
          {
            "type": "aws:cdk:analytics:construct",
            "data": "*"
          }
        ],
        "/cdk-integ-cluster-snapshot/Snapshoter/SnapshotProvider/waiter-state-machine/Role/Resource": [
          {
            "type": "aws:cdk:logicalId",
            "data": "SnapshoterSnapshotProviderwaiterstatemachineRole76E414C5"
          }
        ],
        "/cdk-integ-cluster-snapshot/Snapshoter/SnapshotProvider/waiter-state-machine/Role/DefaultPolicy": [
          {
            "type": "aws:cdk:analytics:construct",
            "data": "*"
          },
          {
            "type": "aws:cdk:analytics:method",
            "data": {
              "attachToRole": [
                "*"
              ]
            }
          },
          {
            "type": "aws:cdk:analytics:method",
            "data": {
              "attachToRole": [
                "*"
              ]
            }
          },
          {
            "type": "aws:cdk:analytics:method",
            "data": {
              "addStatements": [
                {}
              ]
            }
          },
          {
            "type": "aws:cdk:analytics:method",
            "data": {
              "addStatements": [
                {}
              ]
            }
          },
          {
            "type": "aws:cdk:analytics:method",
            "data": {
              "addStatements": [
                {}
              ]
            }
          }
        ],
        "/cdk-integ-cluster-snapshot/Snapshoter/SnapshotProvider/waiter-state-machine/Role/DefaultPolicy/Resource": [
          {
            "type": "aws:cdk:logicalId",
            "data": "SnapshoterSnapshotProviderwaiterstatemachineRoleDefaultPolicyCF7716B2"
          }
        ],
        "/cdk-integ-cluster-snapshot/Snapshoter/SnapshotProvider/waiter-state-machine/LogGroup": [
          {
            "type": "aws:cdk:analytics:construct",
            "data": {
              "logGroupName": "*"
            }
          }
        ],
        "/cdk-integ-cluster-snapshot/Snapshoter/SnapshotProvider/waiter-state-machine/LogGroup/Resource": [
          {
            "type": "aws:cdk:logicalId",
            "data": "SnapshoterSnapshotProviderwaiterstatemachineLogGroup5A64CAF9"
          }
        ],
        "/cdk-integ-cluster-snapshot/Snapshoter/SnapshotProvider/waiter-state-machine/Resource": [
          {
            "type": "aws:cdk:logicalId",
            "data": "SnapshoterSnapshotProviderwaiterstatemachineE1F05D1F"
          }
        ],
        "/cdk-integ-cluster-snapshot/Snapshoter/Snapshot": [
          {
            "type": "aws:cdk:analytics:construct",
            "data": "*"
          },
          {
            "type": "aws:cdk:analytics:method",
            "data": "*"
          },
          {
            "type": "aws:cdk:analytics:method",
            "data": "*"
          }
        ],
        "/cdk-integ-cluster-snapshot/Snapshoter/Snapshot/Default": [
          {
            "type": "aws:cdk:logicalId",
            "data": "SnapshoterSnapshotAA1755BE"
          }
        ],
        "/cdk-integ-cluster-snapshot/LatestNodeRuntimeMap": [
          {
            "type": "aws:cdk:logicalId",
            "data": "LatestNodeRuntimeMap"
          }
        ],
        "/cdk-integ-cluster-snapshot/FromSnapshot": [
          {
            "type": "aws:cdk:analytics:construct",
            "data": {
              "snapshotIdentifier": "*",
              "snapshotCredentials": "*",
              "engine": {
                "engineType": "*",
                "singleUserRotationApplication": "*",
                "engineVersion": {
                  "fullVersion": "*",
                  "majorVersion": "*"
                },
                "parameterGroupFamily": "*",
                "engineFamily": "*",
                "supportedLogTypes": "*",
                "combineImportAndExportRoles": true
              },
              "writer": "*",
              "readers": "*",
              "vpc": "*",
              "removalPolicy": "destroy"
            }
          }
        ],
        "/cdk-integ-cluster-snapshot/FromSnapshot/Subnets": [
          {
            "type": "aws:cdk:analytics:construct",
            "data": {
              "description": "*",
              "vpc": "*",
              "vpcSubnets": "*",
              "removalPolicy": "*"
            }
          }
        ],
        "/cdk-integ-cluster-snapshot/FromSnapshot/Subnets/Default": [
          {
            "type": "aws:cdk:logicalId",
            "data": "FromSnapshotSubnets9ED4B8EE"
          }
        ],
        "/cdk-integ-cluster-snapshot/FromSnapshot/SecurityGroup": [
          {
            "type": "aws:cdk:analytics:construct",
            "data": {
              "description": "*",
              "vpc": "*"
            }
          },
          {
            "type": "aws:cdk:analytics:method",
            "data": {
              "addIngressRule": [
                "*",
                {},
                "*",
                false
              ]
            }
          }
        ],
        "/cdk-integ-cluster-snapshot/FromSnapshot/SecurityGroup/Resource": [
          {
            "type": "aws:cdk:logicalId",
            "data": "FromSnapshotSecurityGroup72F11E81"
          }
        ],
        "/cdk-integ-cluster-snapshot/FromSnapshot/SecurityGroup/from cdkintegclustersnapshotFromSnapshotRotationSingleUserSecurityGroup8B231219:{IndirectPort}": [
          {
            "type": "aws:cdk:logicalId",
            "data": "FromSnapshotSecurityGroupfromcdkintegclustersnapshotFromSnapshotRotationSingleUserSecurityGroup8B231219IndirectPort7C6DDFDF"
          }
        ],
        "/cdk-integ-cluster-snapshot/FromSnapshot/SnapshotSecret": [
          {
            "type": "aws:cdk:analytics:construct",
            "data": {
              "encryptionKey": "*",
              "secretName": "*",
              "replicaRegions": "*"
            }
          },
          {
            "type": "aws:cdk:analytics:construct",
            "data": {
              "username": "*",
              "encryptionKey": "*",
              "excludeCharacters": "*",
              "replaceOnPasswordCriteriaChanges": true,
              "replicaRegions": "*"
            }
          }
        ],
        "/cdk-integ-cluster-snapshot/FromSnapshot/SnapshotSecret/Resource": [
          {
            "type": "aws:cdk:logicalId",
            "data": "cdkintegclustersnapshotFromSnapshotSnapshotSecretD93327943fdaad7efa858a3daf9490cf0a702aeb"
          }
        ],
        "/cdk-integ-cluster-snapshot/FromSnapshot/SnapshotSecret/Attachment": [
          {
            "type": "aws:cdk:analytics:construct",
            "data": {
              "secret": "*",
              "target": "*"
            }
          },
          {
            "type": "aws:cdk:analytics:method",
            "data": {
              "addToResourcePolicy": [
                {}
              ]
            }
          }
        ],
        "/cdk-integ-cluster-snapshot/FromSnapshot/SnapshotSecret/Attachment/Resource": [
          {
            "type": "aws:cdk:logicalId",
            "data": "FromSnapshotSnapshotSecretAttachmentA3F619B8"
          }
        ],
        "/cdk-integ-cluster-snapshot/FromSnapshot/SnapshotSecret/Attachment/RotationSchedule": [
          {
            "type": "aws:cdk:analytics:construct",
            "data": {
              "secret": "*",
              "rotationLambda": "*",
              "automaticallyAfter": "*",
              "rotateImmediatelyOnUpdate": "*"
            }
          }
        ],
        "/cdk-integ-cluster-snapshot/FromSnapshot/SnapshotSecret/Attachment/RotationSchedule/Resource": [
          {
            "type": "aws:cdk:logicalId",
            "data": "FromSnapshotSnapshotSecretAttachmentRotationSchedule102BDEB3"
          }
        ],
        "/cdk-integ-cluster-snapshot/FromSnapshot/SnapshotSecret/Policy": [
          {
            "type": "aws:cdk:analytics:construct",
            "data": {
              "secret": "*"
            }
          }
        ],
        "/cdk-integ-cluster-snapshot/FromSnapshot/SnapshotSecret/Policy/Resource": [
          {
            "type": "aws:cdk:logicalId",
            "data": "FromSnapshotSnapshotSecretPolicyA5C332BE"
          }
        ],
        "/cdk-integ-cluster-snapshot/FromSnapshot/Resource": [
          {
            "type": "aws:cdk:logicalId",
            "data": "FromSnapshotEE0682C5"
          }
        ],
        "/cdk-integ-cluster-snapshot/FromSnapshot/Instance1Wrapper": [
          {
            "type": "aws:cdk:analytics:construct",
            "data": "*"
          }
        ],
        "/cdk-integ-cluster-snapshot/FromSnapshot/Instance1": [
          {
            "type": "aws:cdk:logicalId",
            "data": "FromSnapshotInstance167EFB569"
          }
        ],
        "/cdk-integ-cluster-snapshot/FromSnapshot/Instance2Wrapper": [
          {
            "type": "aws:cdk:analytics:construct",
            "data": "*"
          }
        ],
        "/cdk-integ-cluster-snapshot/FromSnapshot/Instance2": [
          {
            "type": "aws:cdk:logicalId",
            "data": "FromSnapshotInstance2CD342D07"
          }
        ],
        "/cdk-integ-cluster-snapshot/FromSnapshot/RotationSingleUser/SecurityGroup": [
          {
            "type": "aws:cdk:analytics:construct",
            "data": {
              "vpc": "*"
            }
          },
          {
            "type": "aws:cdk:analytics:method",
            "data": {
              "addEgressRule": [
                "*",
                {},
                "*",
                true
              ]
            }
          }
        ],
        "/cdk-integ-cluster-snapshot/FromSnapshot/RotationSingleUser/SecurityGroup/Resource": [
          {
            "type": "aws:cdk:logicalId",
            "data": "FromSnapshotRotationSingleUserSecurityGroupF78A9956"
          }
        ],
        "/cdk-integ-cluster-snapshot/FromSnapshot/RotationSingleUser/SARMapping": [
          {
            "type": "aws:cdk:logicalId",
            "data": "FromSnapshotRotationSingleUserSARMapping4464D796"
          }
        ],
        "/cdk-integ-cluster-snapshot/FromSnapshot/RotationSingleUser/Resource": [
          {
            "type": "aws:cdk:logicalId",
            "data": "FromSnapshotRotationSingleUserEBCAA50C"
          }
        ],
        "/cdk-integ-cluster-snapshot/BootstrapVersion": [
          {
            "type": "aws:cdk:logicalId",
            "data": "BootstrapVersion"
          }
        ],
        "/cdk-integ-cluster-snapshot/CheckBootstrapVersion": [
          {
            "type": "aws:cdk:logicalId",
            "data": "CheckBootstrapVersion"
          }
        ],
        "SnapshoterOnEventHandlerServiceRoleDefaultPolicyAF0DFD57": [
          {
            "type": "aws:cdk:logicalId",
            "data": "SnapshoterOnEventHandlerServiceRoleDefaultPolicyAF0DFD57",
            "trace": [
              "!!DESTRUCTIVE_CHANGES: WILL_DESTROY"
            ]
          }
        ],
        "SnapshoterIsCompleteHandlerServiceRoleDefaultPolicyA43EB222": [
          {
            "type": "aws:cdk:logicalId",
            "data": "SnapshoterIsCompleteHandlerServiceRoleDefaultPolicyA43EB222",
            "trace": [
              "!!DESTRUCTIVE_CHANGES: WILL_DESTROY"
            ]
          }
        ]
      },
      "displayName": "cdk-integ-cluster-snapshot"
    },
    "ClusterSnapshotIntegDefaultTestDeployAssert647D4685.assets": {
      "type": "cdk:asset-manifest",
      "properties": {
        "file": "ClusterSnapshotIntegDefaultTestDeployAssert647D4685.assets.json",
        "requiresBootstrapStackVersion": 6,
        "bootstrapStackVersionSsmParameter": "/cdk-bootstrap/hnb659fds/version"
      }
    },
    "ClusterSnapshotIntegDefaultTestDeployAssert647D4685": {
      "type": "aws:cloudformation:stack",
      "environment": "aws://unknown-account/unknown-region",
      "properties": {
        "templateFile": "ClusterSnapshotIntegDefaultTestDeployAssert647D4685.template.json",
        "terminationProtection": false,
        "validateOnSynth": false,
        "assumeRoleArn": "arn:${AWS::Partition}:iam::${AWS::AccountId}:role/cdk-hnb659fds-deploy-role-${AWS::AccountId}-${AWS::Region}",
        "cloudFormationExecutionRoleArn": "arn:${AWS::Partition}:iam::${AWS::AccountId}:role/cdk-hnb659fds-cfn-exec-role-${AWS::AccountId}-${AWS::Region}",
        "stackTemplateAssetObjectUrl": "s3://cdk-hnb659fds-assets-${AWS::AccountId}-${AWS::Region}/21fbb51d7b23f6a6c262b46a9caee79d744a3ac019fd45422d988b96d44b2a22.json",
        "requiresBootstrapStackVersion": 6,
        "bootstrapStackVersionSsmParameter": "/cdk-bootstrap/hnb659fds/version",
        "additionalDependencies": [
          "ClusterSnapshotIntegDefaultTestDeployAssert647D4685.assets"
        ],
        "lookupRole": {
          "arn": "arn:${AWS::Partition}:iam::${AWS::AccountId}:role/cdk-hnb659fds-lookup-role-${AWS::AccountId}-${AWS::Region}",
          "requiresBootstrapStackVersion": 8,
          "bootstrapStackVersionSsmParameter": "/cdk-bootstrap/hnb659fds/version"
        }
      },
      "dependencies": [
        "ClusterSnapshotIntegDefaultTestDeployAssert647D4685.assets"
      ],
      "metadata": {
        "/ClusterSnapshotInteg/DefaultTest/DeployAssert/BootstrapVersion": [
          {
            "type": "aws:cdk:logicalId",
            "data": "BootstrapVersion"
          }
        ],
        "/ClusterSnapshotInteg/DefaultTest/DeployAssert/CheckBootstrapVersion": [
          {
            "type": "aws:cdk:logicalId",
            "data": "CheckBootstrapVersion"
          }
        ]
      },
      "displayName": "ClusterSnapshotInteg/DefaultTest/DeployAssert"
    },
    "Tree": {
      "type": "cdk:tree",
      "properties": {
        "file": "tree.json"
      }
    }
  }
}<|MERGE_RESOLUTION|>--- conflicted
+++ resolved
@@ -18,11 +18,7 @@
         "validateOnSynth": false,
         "assumeRoleArn": "arn:${AWS::Partition}:iam::${AWS::AccountId}:role/cdk-hnb659fds-deploy-role-${AWS::AccountId}-${AWS::Region}",
         "cloudFormationExecutionRoleArn": "arn:${AWS::Partition}:iam::${AWS::AccountId}:role/cdk-hnb659fds-cfn-exec-role-${AWS::AccountId}-${AWS::Region}",
-<<<<<<< HEAD
-        "stackTemplateAssetObjectUrl": "s3://cdk-hnb659fds-assets-${AWS::AccountId}-${AWS::Region}/7d7a91a0bd9ac4768d2d2984d4f77488355cfa4b7749ed02dfbc86550929b07e.json",
-=======
         "stackTemplateAssetObjectUrl": "s3://cdk-hnb659fds-assets-${AWS::AccountId}-${AWS::Region}/3f950feed758b808c440d2d23812ebd5ecf31cc34951f864b1744ab14ac763a5.json",
->>>>>>> 80217f1d
         "requiresBootstrapStackVersion": 6,
         "bootstrapStackVersionSsmParameter": "/cdk-bootstrap/hnb659fds/version",
         "additionalDependencies": [
@@ -483,50 +479,46 @@
             "data": "SnapshoterOnEventHandlerServiceRole7F84B26D"
           }
         ],
-<<<<<<< HEAD
+        "/cdk-integ-cluster-snapshot/Snapshoter/OnEventHandler/ServiceRole/DefaultPolicy": [
+          {
+            "type": "aws:cdk:analytics:construct",
+            "data": "*"
+          },
+          {
+            "type": "aws:cdk:analytics:method",
+            "data": {
+              "attachToRole": [
+                "*"
+              ]
+            }
+          },
+          {
+            "type": "aws:cdk:analytics:method",
+            "data": {
+              "attachToRole": [
+                "*"
+              ]
+            }
+          },
+          {
+            "type": "aws:cdk:analytics:method",
+            "data": {
+              "addStatements": [
+                {}
+              ]
+            }
+          }
+        ],
+        "/cdk-integ-cluster-snapshot/Snapshoter/OnEventHandler/ServiceRole/DefaultPolicy/Resource": [
+          {
+            "type": "aws:cdk:logicalId",
+            "data": "SnapshoterOnEventHandlerServiceRoleDefaultPolicyAF0DFD57"
+          }
+        ],
         "/cdk-integ-cluster-snapshot/Snapshoter/OnEventHandler/Resource": [
-=======
-        "/cdk-integ-cluster-snapshot/Snapshoter/OnEventHandler/ServiceRole/DefaultPolicy": [
-          {
-            "type": "aws:cdk:analytics:construct",
-            "data": "*"
-          },
-          {
-            "type": "aws:cdk:analytics:method",
-            "data": {
-              "attachToRole": [
-                "*"
-              ]
-            }
-          },
-          {
-            "type": "aws:cdk:analytics:method",
-            "data": {
-              "attachToRole": [
-                "*"
-              ]
-            }
-          },
-          {
-            "type": "aws:cdk:analytics:method",
-            "data": {
-              "addStatements": [
-                {}
-              ]
-            }
-          }
-        ],
-        "/cdk-integ-cluster-snapshot/Snapshoter/OnEventHandler/ServiceRole/DefaultPolicy/Resource": [
->>>>>>> 80217f1d
           {
             "type": "aws:cdk:logicalId",
             "data": "SnapshoterOnEventHandlerDF82DF85"
-          }
-        ],
-        "/cdk-integ-cluster-snapshot/Snapshoter/OnEventHandler/inlinePolicyAddedToExecutionRole-0/Resource": [
-          {
-            "type": "aws:cdk:logicalId",
-            "data": "SnapshoterOnEventHandlerinlinePolicyAddedToExecutionRole0AEE7BA05"
           }
         ],
         "/cdk-integ-cluster-snapshot/Snapshoter/IsCompleteHandler": [
@@ -591,50 +583,46 @@
             "data": "SnapshoterIsCompleteHandlerServiceRole40F5F1A8"
           }
         ],
-<<<<<<< HEAD
+        "/cdk-integ-cluster-snapshot/Snapshoter/IsCompleteHandler/ServiceRole/DefaultPolicy": [
+          {
+            "type": "aws:cdk:analytics:construct",
+            "data": "*"
+          },
+          {
+            "type": "aws:cdk:analytics:method",
+            "data": {
+              "attachToRole": [
+                "*"
+              ]
+            }
+          },
+          {
+            "type": "aws:cdk:analytics:method",
+            "data": {
+              "attachToRole": [
+                "*"
+              ]
+            }
+          },
+          {
+            "type": "aws:cdk:analytics:method",
+            "data": {
+              "addStatements": [
+                {}
+              ]
+            }
+          }
+        ],
+        "/cdk-integ-cluster-snapshot/Snapshoter/IsCompleteHandler/ServiceRole/DefaultPolicy/Resource": [
+          {
+            "type": "aws:cdk:logicalId",
+            "data": "SnapshoterIsCompleteHandlerServiceRoleDefaultPolicyA43EB222"
+          }
+        ],
         "/cdk-integ-cluster-snapshot/Snapshoter/IsCompleteHandler/Resource": [
-=======
-        "/cdk-integ-cluster-snapshot/Snapshoter/IsCompleteHandler/ServiceRole/DefaultPolicy": [
-          {
-            "type": "aws:cdk:analytics:construct",
-            "data": "*"
-          },
-          {
-            "type": "aws:cdk:analytics:method",
-            "data": {
-              "attachToRole": [
-                "*"
-              ]
-            }
-          },
-          {
-            "type": "aws:cdk:analytics:method",
-            "data": {
-              "attachToRole": [
-                "*"
-              ]
-            }
-          },
-          {
-            "type": "aws:cdk:analytics:method",
-            "data": {
-              "addStatements": [
-                {}
-              ]
-            }
-          }
-        ],
-        "/cdk-integ-cluster-snapshot/Snapshoter/IsCompleteHandler/ServiceRole/DefaultPolicy/Resource": [
->>>>>>> 80217f1d
           {
             "type": "aws:cdk:logicalId",
             "data": "SnapshoterIsCompleteHandler93DE2591"
-          }
-        ],
-        "/cdk-integ-cluster-snapshot/Snapshoter/IsCompleteHandler/inlinePolicyAddedToExecutionRole-0/Resource": [
-          {
-            "type": "aws:cdk:logicalId",
-            "data": "SnapshoterIsCompleteHandlerinlinePolicyAddedToExecutionRole0847096B9"
           }
         ],
         "/cdk-integ-cluster-snapshot/Snapshoter/SnapshotProvider/framework-onEvent": [
