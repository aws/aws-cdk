--- conflicted
+++ resolved
@@ -18,11 +18,7 @@
         "validateOnSynth": false,
         "assumeRoleArn": "arn:${AWS::Partition}:iam::${AWS::AccountId}:role/cdk-hnb659fds-deploy-role-${AWS::AccountId}-${AWS::Region}",
         "cloudFormationExecutionRoleArn": "arn:${AWS::Partition}:iam::${AWS::AccountId}:role/cdk-hnb659fds-cfn-exec-role-${AWS::AccountId}-${AWS::Region}",
-<<<<<<< HEAD
-        "stackTemplateAssetObjectUrl": "s3://cdk-hnb659fds-assets-${AWS::AccountId}-${AWS::Region}/b66ad175a4e03ff4abb496b6641a6b8f56030cb3d3c82a235e91a7ec98beb169.json",
-=======
         "stackTemplateAssetObjectUrl": "s3://cdk-hnb659fds-assets-${AWS::AccountId}-${AWS::Region}/e8dc03c208df5321ffba27fa7ea36e99f244e36af085a0c4f9e77674ca1a2de1.json",
->>>>>>> 8328c795
         "requiresBootstrapStackVersion": 6,
         "bootstrapStackVersionSsmParameter": "/cdk-bootstrap/hnb659fds/version",
         "additionalDependencies": [
@@ -1645,9 +1641,5 @@
       }
     }
   },
-<<<<<<< HEAD
-  "minimumCliVersion": "2.1019.2"
-=======
   "minimumCliVersion": "2.1018.0"
->>>>>>> 8328c795
 }