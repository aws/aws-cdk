--- conflicted
+++ resolved
@@ -27,11 +27,7 @@
         }
       }
     },
-<<<<<<< HEAD
-    "94e6e9dfd641fa376d22449f20ada2a21a582e3df76d2030e3cbce86df61e8db": {
-=======
     "ab099bc52bae04db6fa587dd79eead2c12f4be2267e0ed0ebf847947bfb72114": {
->>>>>>> d452fbf9
       "source": {
         "path": "cdk-integ-cluster-snapshot.template.json",
         "packaging": "file"
@@ -39,11 +35,7 @@
       "destinations": {
         "current_account-current_region": {
           "bucketName": "cdk-hnb659fds-assets-${AWS::AccountId}-${AWS::Region}",
-<<<<<<< HEAD
-          "objectKey": "94e6e9dfd641fa376d22449f20ada2a21a582e3df76d2030e3cbce86df61e8db.json",
-=======
           "objectKey": "ab099bc52bae04db6fa587dd79eead2c12f4be2267e0ed0ebf847947bfb72114.json",
->>>>>>> d452fbf9
           "assumeRoleArn": "arn:${AWS::Partition}:iam::${AWS::AccountId}:role/cdk-hnb659fds-file-publishing-role-${AWS::AccountId}-${AWS::Region}"
         }
       }
