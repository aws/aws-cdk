--- conflicted
+++ resolved
@@ -1,9 +1,5 @@
 {
-<<<<<<< HEAD
-  "version": "43.0.0",
-=======
   "version": "44.0.0",
->>>>>>> 4b79cb62
   "artifacts": {
     "aws-cdk-cloudwatch-alarms.assets": {
       "type": "cdk:asset-manifest",
@@ -22,11 +18,7 @@
         "validateOnSynth": false,
         "assumeRoleArn": "arn:${AWS::Partition}:iam::${AWS::AccountId}:role/cdk-hnb659fds-deploy-role-${AWS::AccountId}-${AWS::Region}",
         "cloudFormationExecutionRoleArn": "arn:${AWS::Partition}:iam::${AWS::AccountId}:role/cdk-hnb659fds-cfn-exec-role-${AWS::AccountId}-${AWS::Region}",
-<<<<<<< HEAD
-        "stackTemplateAssetObjectUrl": "s3://cdk-hnb659fds-assets-${AWS::AccountId}-${AWS::Region}/9bfbf7e2084723f490ac482e7794c9a980b37a03901abbab84283d7bbd45baf9.json",
-=======
         "stackTemplateAssetObjectUrl": "s3://cdk-hnb659fds-assets-${AWS::AccountId}-${AWS::Region}/84cefab1715cb4c503d150c5f124d2a81bb56f623714cd11ad43f8e2e1b0e187.json",
->>>>>>> 4b79cb62
         "requiresBootstrapStackVersion": 6,
         "bootstrapStackVersionSsmParameter": "/cdk-bootstrap/hnb659fds/version",
         "additionalDependencies": [
@@ -258,22 +250,6 @@
                 }
               ]
             }
-<<<<<<< HEAD
-          },
-          {
-            "type": "aws:cdk:analytics:method",
-            "data": {
-              "addWidgets": [
-                {
-                  "warnings": "*",
-                  "warningsV2": "*",
-                  "width": "*",
-                  "height": "*"
-                }
-              ]
-            }
-=======
->>>>>>> 4b79cb62
           }
         ],
         "/aws-cdk-cloudwatch-alarms/Dash/Resource": [
@@ -352,9 +328,5 @@
       }
     }
   },
-<<<<<<< HEAD
-  "minimumCliVersion": "2.1015.0"
-=======
   "minimumCliVersion": "2.1018.0"
->>>>>>> 4b79cb62
 }