--- conflicted
+++ resolved
@@ -1,13 +1,7 @@
 {
-<<<<<<< HEAD
-  "version": "41.0.0",
-  "files": {
-    "9bfbf7e2084723f490ac482e7794c9a980b37a03901abbab84283d7bbd45baf9": {
-=======
   "version": "44.0.0",
   "files": {
     "84cefab1715cb4c503d150c5f124d2a81bb56f623714cd11ad43f8e2e1b0e187": {
->>>>>>> 4b79cb62
       "displayName": "aws-cdk-cloudwatch-alarms Template",
       "source": {
         "path": "aws-cdk-cloudwatch-alarms.template.json",
@@ -16,11 +10,7 @@
       "destinations": {
         "current_account-current_region": {
           "bucketName": "cdk-hnb659fds-assets-${AWS::AccountId}-${AWS::Region}",
-<<<<<<< HEAD
-          "objectKey": "9bfbf7e2084723f490ac482e7794c9a980b37a03901abbab84283d7bbd45baf9.json",
-=======
           "objectKey": "84cefab1715cb4c503d150c5f124d2a81bb56f623714cd11ad43f8e2e1b0e187.json",
->>>>>>> 4b79cb62
           "assumeRoleArn": "arn:${AWS::Partition}:iam::${AWS::AccountId}:role/cdk-hnb659fds-file-publishing-role-${AWS::AccountId}-${AWS::Region}"
         }
       }
