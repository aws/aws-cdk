--- conflicted
+++ resolved
@@ -1,9 +1,5 @@
 {
-<<<<<<< HEAD
-  "version": "41.0.0",
-=======
   "version": "44.0.0",
->>>>>>> 4b79cb62
   "testCases": {
     "cdk-cloudwatch-alarms-integ-test/DefaultTest": {
       "stacks": [
@@ -13,9 +9,5 @@
       "assertionStackName": "cdkcloudwatchalarmsintegtestDefaultTestDeployAssertD2D0B407"
     }
   },
-<<<<<<< HEAD
-  "minimumCliVersion": "2.1005.0"
-=======
   "minimumCliVersion": "2.1018.0"
->>>>>>> 4b79cb62
 }