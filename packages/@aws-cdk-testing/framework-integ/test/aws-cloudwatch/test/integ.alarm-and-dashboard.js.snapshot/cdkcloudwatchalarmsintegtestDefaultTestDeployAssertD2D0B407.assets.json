--- conflicted
+++ resolved
@@ -1,9 +1,5 @@
 {
-<<<<<<< HEAD
-  "version": "41.0.0",
-=======
   "version": "44.0.0",
->>>>>>> 4b79cb62
   "files": {
     "21fbb51d7b23f6a6c262b46a9caee79d744a3ac019fd45422d988b96d44b2a22": {
       "displayName": "cdkcloudwatchalarmsintegtestDefaultTestDeployAssertD2D0B407 Template",
